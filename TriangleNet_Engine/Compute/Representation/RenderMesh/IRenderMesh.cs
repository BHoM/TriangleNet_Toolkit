--- conflicted
+++ resolved
@@ -52,11 +52,7 @@
 
             // See if there is a custom BHoM mesh representation for this BHoMObject, before attempting the RenderMesh computation.
             if (obj is IBHoMObject)
-<<<<<<< HEAD
-                if (Query.TryGetRendermesh(obj as IBHoMObject, out renderMesh, renderMeshOptions.CustomRendermeshKey))
-=======
                 if (Query.TryGetRendermesh(obj as IBHoMObject, out renderMesh))
->>>>>>> dff83aef
                     return renderMesh;
 
             if (obj is BH.oM.Graphics.RenderMesh)
